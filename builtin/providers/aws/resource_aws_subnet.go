package aws

import (
	"fmt"
	"log"
	"time"

	"github.com/hashicorp/terraform/helper/diff"
	"github.com/hashicorp/terraform/helper/resource"
	"github.com/hashicorp/terraform/terraform"
	"github.com/mitchellh/goamz/ec2"
)

func resource_aws_subnet_create(
	s *terraform.InstanceState,
	d *terraform.InstanceDiff,
	meta interface{}) (*terraform.InstanceState, error) {
	p := meta.(*ResourceProvider)
	ec2conn := p.ec2conn

	// Merge the diff so that we have all the proper attributes
	s = s.MergeDiff(d)

	// Create the Subnet
	createOpts := &ec2.CreateSubnet{
		AvailabilityZone: s.Attributes["availability_zone"],
		CidrBlock:        s.Attributes["cidr_block"],
		VpcId:            s.Attributes["vpc_id"],
	}
	log.Printf("[DEBUG] Subnet create config: %#v", createOpts)
	resp, err := ec2conn.CreateSubnet(createOpts)
	if err != nil {
		return nil, fmt.Errorf("Error creating subnet: %s", err)
	}

	// Get the ID and store it
	subnet := &resp.Subnet
	s.ID = subnet.SubnetId
	log.Printf("[INFO] Subnet ID: %s", s.ID)

	// Wait for the Subnet to become available
	log.Printf(
		"[DEBUG] Waiting for subnet (%s) to become available",
		s.ID)
	stateConf := &resource.StateChangeConf{
		Pending: []string{"pending"},
		Target:  "available",
		Refresh: SubnetStateRefreshFunc(ec2conn, s.ID),
		Timeout: 10 * time.Minute,
	}
	subnetRaw, err := stateConf.WaitForState()
	if err != nil {
		return s, fmt.Errorf(
			"Error waiting for subnet (%s) to become available: %s",
			s.ID, err)
	}

	// Map public ip on launch must be set in another API call
	if attr := s.Attributes["map_public_ip_on_launch"]; attr == "true" {
		modifyOpts := &ec2.ModifySubnetAttribute{
			SubnetId:            s.ID,
			MapPublicIpOnLaunch: true,
		}
		log.Printf("[DEBUG] Subnet modify attributes: %#v", modifyOpts)
		_, err := ec2conn.ModifySubnetAttribute(modifyOpts)
		if err != nil {
			return nil, fmt.Errorf("Error modify subnet attributes: %s", err)
		}
	}

	// Update our attributes and return
	return resource_aws_subnet_update_state(s, subnetRaw.(*ec2.Subnet))
}

func resource_aws_subnet_update(
	s *terraform.InstanceState,
	d *terraform.InstanceDiff,
	meta interface{}) (*terraform.InstanceState, error) {
	// This should never be called because we have no update-able
	// attributes
	panic("Update for subnet is not supported")
}

func resource_aws_subnet_destroy(
	s *terraform.InstanceState,
	meta interface{}) error {
	p := meta.(*ResourceProvider)
	ec2conn := p.ec2conn

	log.Printf("[INFO] Deleting Subnet: %s", s.ID)
	if _, err := ec2conn.DeleteSubnet(s.ID); err != nil {
		ec2err, ok := err.(*ec2.Error)
		if ok && ec2err.Code == "InvalidSubnetID.NotFound" {
			return nil
		}

		return fmt.Errorf("Error deleting subnet: %s", err)
	}

	// Wait for the Subnet to actually delete
	log.Printf("[DEBUG] Waiting for subnet (%s) to delete", s.ID)
	stateConf := &resource.StateChangeConf{
		Pending: []string{"available", "pending"},
		Target:  "",
		Refresh: SubnetStateRefreshFunc(ec2conn, s.ID),
		Timeout: 10 * time.Minute,
	}
	if _, err := stateConf.WaitForState(); err != nil {
		return fmt.Errorf(
			"Error waiting for subnet (%s) to destroy: %s",
			s.ID, err)
	}

	return nil
}

func resource_aws_subnet_refresh(
	s *terraform.InstanceState,
	meta interface{}) (*terraform.InstanceState, error) {
	p := meta.(*ResourceProvider)
	ec2conn := p.ec2conn

	subnetRaw, _, err := SubnetStateRefreshFunc(ec2conn, s.ID)()
	if err != nil {
		return s, err
	}
	if subnetRaw == nil {
		return nil, nil
	}

	subnet := subnetRaw.(*ec2.Subnet)
	return resource_aws_subnet_update_state(s, subnet)
}

func resource_aws_subnet_diff(
	s *terraform.InstanceState,
	c *terraform.ResourceConfig,
	meta interface{}) (*terraform.InstanceDiff, error) {
	b := &diff.ResourceBuilder{
		Attrs: map[string]diff.AttrType{
			"availability_zone":       diff.AttrTypeCreate,
			"cidr_block":              diff.AttrTypeCreate,
			"vpc_id":                  diff.AttrTypeCreate,
			"map_public_ip_on_launch": diff.AttrTypeCreate,
		},

		ComputedAttrs: []string{
			"availability_zone",
		},
	}

	return b.Diff(s, c)
}

func resource_aws_subnet_update_state(
	s *terraform.InstanceState,
	subnet *ec2.Subnet) (*terraform.InstanceState, error) {
	s.Attributes["availability_zone"] = subnet.AvailabilityZone
	s.Attributes["cidr_block"] = subnet.CidrBlock
	s.Attributes["vpc_id"] = subnet.VpcId

<<<<<<< HEAD
	if subnet.MapPublicIpOnLaunch {
		s.Attributes["map_public_ip_on_launch"] = "true"
	}

	// We belong to a VPC
	s.Dependencies = []terraform.ResourceDependency{
		terraform.ResourceDependency{ID: subnet.VpcId},
	}

=======
>>>>>>> ca875f54
	return s, nil
}

// SubnetStateRefreshFunc returns a resource.StateRefreshFunc that is used to watch
// a Subnet.
func SubnetStateRefreshFunc(conn *ec2.EC2, id string) resource.StateRefreshFunc {
	return func() (interface{}, string, error) {
		resp, err := conn.DescribeSubnets([]string{id}, ec2.NewFilter())
		if err != nil {
			if ec2err, ok := err.(*ec2.Error); ok && ec2err.Code == "InvalidSubnetID.NotFound" {
				resp = nil
			} else {
				log.Printf("Error on SubnetStateRefresh: %s", err)
				return nil, "", err
			}
		}

		if resp == nil {
			// Sometimes AWS just has consistency issues and doesn't see
			// our instance yet. Return an empty state.
			return nil, "", nil
		}

		subnet := &resp.Subnets[0]
		return subnet, subnet.State, nil
	}
}<|MERGE_RESOLUTION|>--- conflicted
+++ resolved
@@ -158,19 +158,10 @@
 	s.Attributes["availability_zone"] = subnet.AvailabilityZone
 	s.Attributes["cidr_block"] = subnet.CidrBlock
 	s.Attributes["vpc_id"] = subnet.VpcId
-
-<<<<<<< HEAD
 	if subnet.MapPublicIpOnLaunch {
 		s.Attributes["map_public_ip_on_launch"] = "true"
 	}
 
-	// We belong to a VPC
-	s.Dependencies = []terraform.ResourceDependency{
-		terraform.ResourceDependency{ID: subnet.VpcId},
-	}
-
-=======
->>>>>>> ca875f54
 	return s, nil
 }
 
